# Site settings
title: Hux Blog
SEOTitle: 黄玄的博客 | Hux Blog
header-img: img/home-bg.jpg
email: huxpro@gmail.com
description: "关于前端与设计、黑客与画家 | 黄玄，Web & Mobile Lover，Software Engineer，UX Designer | 这里是 @Hux黄玄 的个人博客，与你一起发现更大的世界。"
keyword: "黄玄, Hux黄玄, Hux, 鬼栈, huxpro, @huxpro, 黄玄的博客, Hux Blog, 博客, 个人网站, 互联网, Web, JavaScript, 前端, 设计"
url: "https://huangxuan.me"              # your host, for absolute URL
baseurl: ""                             # for example, '/blog' if your blog hosted on 'host/blog'

# Publish posts or collection documents with a future date.
future: true

# SNS settings
RSS: false
weibo_username:     huxpro
zhihu_username:     huxpro
github_username:    huxpro
twitter_username:   huxpro
#facebook_username:  huxpro
#linkedin_username:  firstname-lastname-idxxxx



# Build settings
# from 2016, 'pygments' is unsupported on GitHub Pages. Use 'rouge' for highlighting instead.
highlighter: rouge
permalink: pretty
paginate: 10
exclude: ["less","node_modules","Gruntfile.js","package.json","README.md","README.zh.md"]
anchorjs: true                          # if you want to customize anchor. check out line:181 of `post.html`



# Gems
# from PR#40, to support local preview for Jekyll 3.0
<<<<<<< HEAD
# make sure you have this gem installed
# `$ gem install jekyll-paginate`
=======
>>>>>>> 79fd3913
plugins: [jekyll-paginate]



# Markdown settings
# replace redcarpet to kramdown,
# although redcarpet can auto highlight code, the lack of header-id make the catalog impossible, so I switch to kramdown
# document: http://jekyllrb.com/docs/configuration/#kramdown
markdown: kramdown
kramdown:
  input: GFM                            # use Github Flavored Markdown !important



# Disqus settings
disqus_username: hux

# Netease settings
netease_comment: false



# Analytics settings
# Baidu Analytics 
# ba_track_id: [your track id]

# Google Analytics
ga_track_id: 'UA-49627206-1'            # Format: UA-xxxxxx-xx
ga_domain: huangxuan.me



# Sidebar settings
sidebar: true                           # whether or not using Sidebar.
sidebar-about-description: "写写代码，做做设计，<br>离开世界之前，一切都是过程"
sidebar-avatar: /img/avatar-hux.jpg      # use absolute URL, seeing it's used in both `/` and `/about/`



# Featured Tags
featured-tags: true                     # whether or not using Feature-Tags
featured-condition-size: 1              # A tag will be featured if the size of it is more than this condition value



# Progressive Web Apps
chrome-tab-theme-color: "#000000"
service-worker: true



# Friends
friends: [
    {
    #     title: "Su",
    #     href: "http://su.gallery/"
    # },{
        title: "乱序",
        href: "http://mida.re/"
    },{
        title: "前端外刊评论",
        href: "http://qianduan.guru/"
    },{
        title: "天镶的博客",
        href: "http://lingyu.wang/"
    },{
        title: "Luke 的自留地",
        href: "http://hmqk1995.github.io"
    },{
        title: "Ebn's Blog",
        href: "http://ebnbin.com/"
    },{
        title: "SmdCn's Blog",
        href: "http://blog.smdcn.net"
    },{
        title: "David's Game",
        href: "https://www.ruoyaowu.com/"
    },{
        title: "DHong Say",
        href: "http://dhong.co"
    },{
        title: "尹峰以为",
        href: "http://ingf.github.io/"
    },{
        title: "解旻的博客",
        href: "http://xieminis.me/"
    }
]<|MERGE_RESOLUTION|>--- conflicted
+++ resolved
@@ -34,11 +34,8 @@
 
 # Gems
 # from PR#40, to support local preview for Jekyll 3.0
-<<<<<<< HEAD
 # make sure you have this gem installed
 # `$ gem install jekyll-paginate`
-=======
->>>>>>> 79fd3913
 plugins: [jekyll-paginate]
 
 
